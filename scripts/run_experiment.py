#!/usr/bin/env python
"""High-level experiment runner combining training and backtesting.

This utility ties together the individual components of the project so that a
single command can execute the full workflow:

1. Ensure that price data for the configured symbol is available, generating a
   small synthetic series if necessary.
2. Construct the :class:`~src.env.trading_env.TradingEnv` according to the
   provided configuration.
3. Train the requested DRL algorithm for ``N`` timesteps.
4. Backtest the resulting policy and save a report under ``reports/{exp_id}``.

The goal is not to provide a production ready experiment manager but rather a
minimal yet complete example used in the unit tests.  Only a subset of the
project's features are supported and optional heavy dependencies are avoided
where possible.
"""

from __future__ import annotations

import argparse
import json
import os
import random
import sys
from datetime import datetime, UTC

# Ensure project root is on ``sys.path`` when executed as a script -----------------
ROOT = os.path.abspath(os.path.join(os.path.dirname(__file__), ".."))
if ROOT not in sys.path:  # pragma: no cover - defensive
    sys.path.append(ROOT)

import numpy as np
import pandas as pd

from src.utils.config import load_config
from src.utils.data_io import ensure_dir, load_table, save_table
from src.utils import paths
from src.env.trading_env import TradingEnv
from src.backtest.simulator import simulate
from src.backtest.metrics import (
    pnl,
    sharpe,
    sortino,
    max_drawdown,
    hit_ratio,
    turnover,
)
from src.training.train_drl import (
    has_sb3,
    load_data as _load_data,
    train_value_dqn,
    train_ppo_sb3,
)
from src.policies.value_based import ValueBasedPolicy
from src.utils.device import get_device, set_cpu_threads


# ---------------------------------------------------------------------------
# Helpers
# ---------------------------------------------------------------------------


def set_seed(seed: int) -> None:
    """Seed Python, NumPy and (optionally) PyTorch."""

    random.seed(seed)
    np.random.seed(seed)
    try:  # pragma: no cover - torch may be unavailable
        import torch

        torch.manual_seed(seed)
    except Exception:  # pragma: no cover - optional dependency
        pass


def ensure_price_data(cfg: dict, timesteps: int) -> pd.DataFrame:
    """Ensure that a price table exists for the configured market.

    If the expected file is missing a small synthetic random walk series is
    generated and persisted so future runs are deterministic.  Downloading from
    the network is intentionally avoided to keep tests fast and hermetic.
    """

    exchange = cfg.get("exchange", "binance")
    symbol = (cfg.get("symbols") or ["BTC/USDT"])[0]
    timeframe = cfg.get("timeframe", "1m")
    fname = paths.raw_parquet_path(exchange, symbol, timeframe)

    if fname.exists():
        return load_table(paths.posix(fname))

    # Fallback to synthetic data generation used in the training smoke tests.
    df = _load_data(cfg, None, timesteps)
    df["exchange"] = exchange
    df["symbol"] = symbol
    df["timeframe"] = timeframe
    df["source"] = "synthetic"
    ensure_dir(paths.posix(fname.parent))
    try:
        save_table(df, paths.posix(fname))
    except Exception:  # parquet engine missing -> store as CSV instead
        csv_path = fname.with_suffix(".csv")
        save_table(df, paths.posix(csv_path))
    return df


# ---------------------------------------------------------------------------
# Main CLI
# ---------------------------------------------------------------------------


def main() -> None:
    parser = argparse.ArgumentParser(description="Train and evaluate DRL agents")
    parser.add_argument("--config", default="configs/default.yaml")
    parser.add_argument("--seed", type=int, default=0)
    parser.add_argument("--algo", choices=["dqn", "ppo"], default="dqn")
    parser.add_argument("--timesteps", type=int, default=10_000)
    parser.add_argument("--data-mode", dest="data_mode", default=None, help="Optional feature set override")
    args = parser.parse_args()

    set_seed(args.seed)

    overrides = {"data_mode": args.data_mode, "seed": args.seed}
    cfg = load_config(args.config, overrides=overrides)

    df = ensure_price_data(cfg, args.timesteps)
    env = TradingEnv(df)

    paths.ensure_dirs_exist()
    ckpt_dir = paths.checkpoints_dir()

    device = get_device()
    if device == "cuda":
        import torch  # local import to avoid requiring torch with CUDA in tests

        name = torch.cuda.get_device_name(0)
        print(f"Using device: CUDA ({name})")
    else:
        threads = set_cpu_threads()
        print(f"Using device: CPU ({threads} threads)")
    cfg.setdefault("dqn", {})["device"] = device
    cfg.setdefault("ppo", {})["device"] = device

    if args.algo == "dqn":
        model_path = train_value_dqn(env, cfg, args.timesteps, outdir=paths.posix(ckpt_dir), checkpoint_freq=0)
        policy = ValueBasedPolicy(
            int(env.observation_space.shape[0]),
            int(env.action_space.n),
            config=cfg.get("dqn", {}),
        )
        policy.load_model(model_path)
    else:  # args.algo == "ppo"
        if not has_sb3():  # pragma: no cover - heavy optional dependency
            raise RuntimeError("stable-baselines3 is required for PPO training")
        model_path = train_ppo_sb3(env, cfg, args.timesteps, outdir=paths.posix(ckpt_dir))
        from stable_baselines3 import PPO  # pragma: no cover - optional dependency

        sb3_model = PPO.load(model_path)

        class _SB3Policy:
            def __init__(self, model):
                self.model = model

            def act(self, obs):
                action, _ = self.model.predict(obs, deterministic=True)
                return int(action)

        policy = _SB3Policy(sb3_model)
    sim = simulate(
        df,
        policy,
        fees=cfg.get("fees", {}).get("taker", 0.001),
        slippage_multiplier=cfg.get("slippage_multiplier", 1.0),
        min_notional_usd=cfg.get("min_notional_usd", 10.0),
        tick_size=cfg.get("filters", {}).get("tickSize", 0.01),
        step_size=cfg.get("filters", {}).get("stepSize", 0.0001),
        symbol=(cfg.get("symbols") or ["BTC/USDT"])[0],
        slippage_depth=int(cfg.get("slippage_depth", 50)),
    )

    reports_root = paths.reports_dir()
<<<<<<< HEAD
    exp_id = datetime.now(UTC).strftime("%Y%m%d-%H%M%S")
=======
    exp_id = datetime.utcnow().strftime("%Y%m%d-%H%M%S")
>>>>>>> f098db7d
    run_dir = reports_root / exp_id
    ensure_dir(paths.posix(run_dir))

    equity_curve = (1.0 + sim["returns"]).cumprod()
    metrics = {
        "pnl": pnl(sim["returns"]),
        "sharpe": sharpe(sim["returns"]),
        "sortino": sortino(sim["returns"]),
        "max_drawdown": max_drawdown(equity_curve),
        "hit_ratio": hit_ratio(sim["trades"]),
        "turnover": turnover(sim["trades"]),
        "equity_final": sim["equity"],
    }

    with open(run_dir / "metrics.json", "w", encoding="utf-8") as fh:
        json.dump(metrics, fh, indent=2)

    pd.DataFrame(sim["trades"]).to_csv(run_dir / "trades.csv", index=False)
    equity_curve.to_csv(run_dir / "equity.csv", index_label="idx", header=["equity"])

    try:  # pragma: no cover - matplotlib not essential in tests
        import matplotlib.pyplot as plt

        plt.figure()
        equity_curve.plot()
        plt.title("Equity Curve")
        plt.xlabel("trade")
        plt.ylabel("equity")
        plt.tight_layout()
          plt.savefig(run_dir / "equity.png")
        plt.close()
    except Exception:
        pass

    print(f"Experiment artifacts saved to {paths.posix(run_dir)}")


if __name__ == "__main__":  # pragma: no cover
    main()<|MERGE_RESOLUTION|>--- conflicted
+++ resolved
@@ -181,11 +181,8 @@
     )
 
     reports_root = paths.reports_dir()
-<<<<<<< HEAD
     exp_id = datetime.now(UTC).strftime("%Y%m%d-%H%M%S")
-=======
-    exp_id = datetime.utcnow().strftime("%Y%m%d-%H%M%S")
->>>>>>> f098db7d
+
     run_dir = reports_root / exp_id
     ensure_dir(paths.posix(run_dir))
 
