import os, io, sys, json, subprocess, time
from datetime import datetime, UTC
import streamlit as st

from src.utils.config import load_config
from src.utils.paths import ensure_dirs_exist, get_raw_dir, get_reports_dir
from src.reports.human_friendly import render_panel
from src.utils.device import get_device, set_cpu_threads
from src.data.ccxt_loader import get_exchange, fetch_ohlcv, save_history
from src.data.volatility_windows import find_high_activity_windows
from src.data.symbol_discovery import discover_symbols
from src.data import (
    fetch_symbol_metadata,
    fetch_extra_series,
    validate_symbols,
    validate_ohlcv,
    validate_metadata,
    validate_trades,
    passes,
    summarize,
)
from src.data.quality import QualityReport
from src.exchange.binance_meta import BinanceMeta
from dotenv import load_dotenv
from src.auto.strategy_selector import choose_algo
from src.auto.hparam_tuner import tune

CONFIG_PATH = st.session_state.get("config_path", "configs/default.yaml")

st.set_page_config(page_title="DRL Trading Config", layout="wide")

st.title("⚙️ Configuración DRL Trading")

device = get_device()
if device == "cuda":
    import torch

    name = torch.cuda.get_device_name(0)
    st.sidebar.success(f"Dispositivo: CUDA ({name})")
else:
    threads = set_cpu_threads()
    st.sidebar.info(f"Dispositivo: CPU ({threads} hilos)")

with st.sidebar:
    st.header("Ajustes globales")
    CONFIG_PATH = st.text_input("Ruta config YAML", value=CONFIG_PATH, key="cfg_path", help="Normalmente configs/default.yaml")
    st.session_state["config_path"] = CONFIG_PATH
    # Cargar YAML
    try:
        cfg = load_config(CONFIG_PATH)
        ensure_dirs_exist(cfg)
    except Exception as e:
        st.error(f"No se pudo cargar {CONFIG_PATH}: {e}")
        cfg = {}

    paths_cfg = cfg.get("paths", {})
    raw_dir = get_raw_dir(cfg)
    use_testnet_default = bool(cfg.get("binance_use_testnet", False))
    mode = st.radio("Modo", ["Mainnet", "Testnet"], index=1 if use_testnet_default else 0)
    use_testnet = mode == "Testnet"
    os.environ["BINANCE_USE_TESTNET"] = "true" if use_testnet else "false"
    st.caption("Símbolos sugeridos (auto)")
    refresh_syms = st.button("Actualizar", key="refresh_syms")
    if "symbol_checks" not in st.session_state or refresh_syms:
        try:
            ex = get_exchange(use_testnet=use_testnet)
            suggested = discover_symbols(ex, top_n=20)
        except Exception as e:
            st.warning(f"Descubrimiento falló: {e}")
            suggested = cfg.get("symbols") or ["BTC/USDT"]
        checks = st.session_state.get("symbol_checks", {})
        for s in suggested:
            checks.setdefault(s, True)
        st.session_state["symbol_checks"] = checks
    checks = st.session_state.get("symbol_checks", {})
    for sym in sorted(checks):
        checks[sym] = st.checkbox(sym, value=checks[sym], key=f"sym_{sym}")
    manual = st.text_input("Añadir manualmente", key="manual_sym").upper().strip()
    if manual and manual not in checks:
        checks[manual] = True
    selected_symbols = [s for s, v in checks.items() if v]
    cfg["symbols"] = selected_symbols

    fees_dict = cfg.get("fees", {})
    fees_maker = st.number_input("Fee maker", value=float(fees_dict.get("maker",0.001)), step=0.0001, format="%.6f", key="fee_maker")
    fees_taker = st.number_input("Fee taker", value=float(fees_dict.get("taker",0.001)), step=0.0001, format="%.6f", key="fee_taker")
    if st.button("Actualizar comisiones"):
        load_dotenv()
        api_key = os.getenv("BINANCE_API_KEY")
        api_secret = os.getenv("BINANCE_API_SECRET")
        try:
            meta = BinanceMeta(api_key, api_secret, use_testnet)
            fee_map = meta.get_account_trade_fees()
            symbol_key = (selected_symbols[0].replace("/", "") if selected_symbols else next(iter(fee_map)))
            entry = fee_map.get(symbol_key) or next(iter(fee_map.values()))
            st.session_state["fee_maker"] = entry.get("maker", fees_maker)
            st.session_state["fee_taker"] = entry.get("taker", fees_taker)
            st.success(f"Maker {entry.get('maker',0)} | Taker {entry.get('taker',0)}")
        except Exception as e:
            st.error(f"No se pudo obtener: {e}")
    fees_maker = st.session_state.get("fee_maker", fees_maker)
    fees_taker = st.session_state.get("fee_taker", fees_taker)
    cfg["fees"] = {"maker": fees_maker, "taker": fees_taker}
    slippage_mult = st.number_input(
        "Multiplicador slippage",
        value=float(cfg.get("slippage_multiplier", 1.0)),
        step=0.1,
        format="%.2f",
    )
    min_notional = st.number_input("Mínimo notional USD", value=float(cfg.get("min_notional_usd",10.0)), step=1.0)

    tick_size = st.number_input("tickSize", value=float(cfg.get("filters",{}).get("tickSize",0.01)))
    step_size = st.number_input("stepSize", value=float(cfg.get("filters",{}).get("stepSize",0.0001)))

    st.caption("Reward heads (pesos)")
    rw = cfg.get("reward_weights", {"pnl": 1.0, "turn": 0.1, "dd": 0.2, "vol": 0.1})
    beneficio = st.number_input(
        "Beneficio (más alto = priorizar ganar dinero)",
        value=float(rw.get("pnl", 1.0)),
        help="Sube si buscas ganancias; sugerido 1.0",
        key="w_pnl",
    )
    control_act = st.number_input(
        "Control de actividad (más alto = operar menos)",
        value=float(rw.get("turn", 0.1)),
        help="Sube para operar menos; sugerido 0.1",
        key="w_turn",
    )
    proteccion = st.number_input(
        "Protección ante rachas malas (más alto = evitar caídas)",
        value=float(rw.get("dd", 0.2)),
        help="Sube para evitar caídas; sugerido 0.2",
        key="w_dd",
    )
    suavidad = st.number_input(
        "Suavidad de resultados (más alto = menos diente de sierra)",
        value=float(rw.get("vol", 0.1)),
        help="Sube para suavizar; sugerido 0.1",
        key="w_vol",
    )

    stats = cfg.get("stats", {})
    env_caps = {"obs_type": "continuous", "action_type": "discrete", "state_space": stats.get("state_space", 100)}
    choice = choose_algo(stats, env_caps)
    algo = choice["algo"]
    cfg["algo"] = algo
    st.success(f"Algoritmo elegido: {algo} — {choice['reason']}")
    suggested = tune(algo, stats, [])
    if algo == "hybrid":
        ppo_sug = suggested.get("ppo", {})
        dqn_sug = suggested.get("dqn", {})
        st.subheader("Hiperparámetros críticos PPO")
        ppo_lr = st.number_input(
            "Velocidad de aprendizaje (qué tan rápido aprende)",
            value=float(ppo_sug.get("learning_rate", 3e-4)),
            format="%.6f",
            help=f"Sugerido {ppo_sug.get('learning_rate',3e-4):.2e}",
            key="ppo_lr",
        )
        ppo_batch = st.number_input(
            "Tamaño de lote (cada cuántos ejemplos actualiza)",
            value=int(ppo_sug.get("batch_size", 64)),
            help=f"Sugerido {ppo_sug.get('batch_size',64)}",
            key="ppo_batch",
        )
        ppo_steps = st.number_input(
            "Horizonte de actualización (pasos antes de actualizar)",
            value=int(ppo_sug.get("n_steps", 2048)),
            help=f"Sugerido {ppo_sug.get('n_steps',2048)}",
            key="ppo_steps",
        )
        st.subheader("Hiperparámetros críticos DQN")
        dqn_lr = st.number_input(
            "Velocidad de aprendizaje (qué tan rápido aprende) [DQN]",
            value=float(dqn_sug.get("learning_rate", 1e-3)),
            format="%.6f",
            help=f"Sugerido {dqn_sug.get('learning_rate',1e-3):.2e}",
            key="dqn_lr",
        )
        dqn_batch = st.number_input(
            "Tamaño de lote (cada cuántos ejemplos actualiza) [DQN]",
            value=int(dqn_sug.get("batch_size", 64)),
            help=f"Sugerido {dqn_sug.get('batch_size',64)}",
            key="dqn_batch",
        )
        dqn_steps = st.number_input(
            "Horizonte de actualización (pasos antes de actualizar) [DQN]",
            value=int(dqn_sug.get("n_steps", 1000)),
            help=f"Sugerido {dqn_sug.get('n_steps',1000)}",
            key="dqn_steps",
        )
        cfg["ppo"] = {
            "learning_rate": ppo_lr,
            "batch_size": int(ppo_batch),
            "n_steps": int(ppo_steps),
        }
        cfg["dqn"] = {
            "learning_rate": dqn_lr,
            "batch_size": int(dqn_batch),
            "target_update": int(dqn_steps),
        }
    else:
        lr = st.number_input(
            "Velocidad de aprendizaje (qué tan rápido aprende)",
            value=float(suggested.get("learning_rate", 3e-4)),
            format="%.6f",
            help=f"Sugerido {suggested.get('learning_rate',3e-4):.2e}",
        )
        batch = st.number_input(
            "Tamaño de lote (cada cuántos ejemplos actualiza)",
            value=int(suggested.get("batch_size", 64)),
            help=f"Sugerido {suggested.get('batch_size',64)}",
        )
        horizon = st.number_input(
            "Horizonte de actualización (pasos antes de actualizar)",
            value=int(suggested.get("n_steps", 2048)),
            help=f"Sugerido {suggested.get('n_steps',2048)}",
        )
        if algo == "ppo":
            cfg["ppo"] = {
                "learning_rate": lr,
                "batch_size": int(batch),
                "n_steps": int(horizon),
            }
        else:
            cfg["dqn"] = {
                "learning_rate": lr,
                "batch_size": int(batch),
                "target_update": int(horizon),
            }

    st.header("Asistente LLM")
    llm_model = st.selectbox(
        "Modelo",
        ["gpt-4o", "gpt-4o-mini", "gpt-4.1", "gpt-4.1-mini"],
        index=0,
    )
    llm_reason = st.checkbox("Usar LLM para decisiones razonadas")
    llm_periodic = st.checkbox("Llamadas periódicas durante entrenamiento")
    llm_every = (
        st.number_input("cada N episodios", value=10, min_value=1, step=1)
        if llm_periodic
        else None
    )
    cfg["llm"] = {
        "model": llm_model,
        "enabled": bool(llm_reason or llm_periodic),
        "use_reasoned": bool(llm_reason),
        "periodic": bool(llm_periodic),
        "every_n": int(llm_every) if llm_every else None,
    }

    if st.button("💾 Guardar config YAML"):
        import yaml
        new_cfg = {
            "exchange": "binance",
            "binance_use_testnet": use_testnet,
            "symbols": selected_symbols,
            "timeframe": cfg.get("timeframe", "1m"),
            "fees": {"taker": fees_taker, "maker": cfg.get("fees", {}).get("maker", fees_taker)},
            "slippage_multiplier": slippage_mult,
            "min_notional_usd": min_notional,
            "filters": {"tickSize": tick_size, "stepSize": step_size},
            "algo": algo,
            "ppo": cfg.get("ppo", {}),
            "dqn": cfg.get("dqn", {}),
            "llm": cfg.get("llm", {}),
            "reward_weights": {
                "pnl": beneficio,
                "turn": control_act,
                "dd": proteccion,
                "vol": suavidad,
            },
            "paths": paths_cfg,
        }
        os.makedirs(os.path.dirname(CONFIG_PATH), exist_ok=True)
        with open(CONFIG_PATH, "w", encoding="utf-8") as f:
            yaml.safe_dump(new_cfg, f, sort_keys=False, allow_unicode=True)
        st.success(f"Guardado {CONFIG_PATH}")

try:
    ex_val = get_exchange(use_testnet=use_testnet)
    selected_valid, invalid_syms = validate_symbols(ex_val, selected_symbols)
except Exception as e:
    st.warning(f"No se pudo validar símbolos: {e}")
    selected_valid, invalid_syms = selected_symbols, []
if invalid_syms:
    st.error("Símbolos inválidos")
    for item in invalid_syms:
        msg = item["reason"]
        if item.get("suggest"):
            msg += f"; quizá quisiste decir {item['suggest']}?"
        st.write(f"{item['symbol']}: {msg}")
selected_symbols = selected_valid
cfg["symbols"] = selected_valid

st.subheader("🧹 Enriquecimiento y verificación de datos")
if st.button("Obtener y validar datos"):
    from pathlib import Path
    from datetime import datetime

    ex = get_exchange(use_testnet=use_testnet)
    # Re-descubrir por si hay nuevos símbolos disponibles
    try:
        discover_symbols(ex, top_n=5)
    except Exception:
        pass
<<<<<<< HEAD

=======
>>>>>>> 20a21232
    if invalid_syms:
        st.warning(
            "Ignorando símbolos inválidos: "
            + ", ".join(i["symbol"] for i in invalid_syms)
        )

    meta_map = fetch_symbol_metadata(selected_symbols)
    for sym in selected_symbols:
        meta = meta_map.get(sym, {})
        m_report = validate_metadata(meta)
        series = fetch_extra_series(sym, timeframe=cfg.get("timeframe", "1m"))
        ohlcv = series.get("ohlcv")
        t_report = validate_trades(series.get("trades"))
        o_report = validate_ohlcv(ohlcv)
        combined = QualityReport()
        combined.errors.extend(m_report.errors + o_report.errors + t_report.errors)
        combined.warnings.extend(m_report.warnings + o_report.warnings + t_report.warnings)
        summary = summarize(combined)
        if passes(combined):
            out_dir = Path("data/processed") / sym.replace("/", "")
            out_dir.mkdir(parents=True, exist_ok=True)
            data_file = ""
            if ohlcv is not None and not ohlcv.empty:
                try:
                    ohlcv.reset_index().to_parquet(out_dir / "ohlcv.parquet", index=False)
                    data_file = "ohlcv.parquet"
                except Exception:
                    ohlcv.reset_index().to_csv(out_dir / "ohlcv.csv", index=False)
                    data_file = "ohlcv.csv"
            manifest = {
                "symbol": sym,
                "obtained_at": datetime.utcnow().isoformat(),
                "source": meta.get("source"),
                "qc": summary,
                "data_file": data_file,
            }
            if meta.get("error"):
                manifest["note"] = meta["error"]
            with open(out_dir / "manifest.json", "w", encoding="utf-8") as f:
                json.dump(manifest, f, indent=2)
            st.success(f"✅ {sym} - {summary}")
        else:
            st.error(f"❌ {sym} - {summary}")

st.subheader("📥 Datos")
st.caption("La precisión se elige automáticamente al mínimo disponible; el modelo puede reagrupar internamente")
st.write("Construyendo dataset con tramos de alta actividad...")
st.write("Seleccionados: " + ", ".join(selected_symbols))
if st.button("⬇️ Descargar histórico"):
    from datetime import datetime
    import pandas as pd
    try:
        if invalid_syms:
            st.warning(
                "Ignorando símbolos inválidos: "
                + ", ".join(i["symbol"] for i in invalid_syms)
            )
        tf_str = cfg.get("timeframe", "1m")
        timeframe_min = int(tf_str.rstrip("m"))
        st.info("Construyendo dataset con tramos de alta actividad...")
        windows = find_high_activity_windows(selected_symbols, timeframe_min)
        if windows:
            st.write("Ventanas ejemplo:")
            for s, e in windows[:5]:
                st.write(f"{datetime.fromtimestamp(s/1000, UTC)} → {datetime.fromtimestamp(e/1000, UTC)}")
        ex = get_exchange(use_testnet=use_testnet)
        for sym in selected_symbols:
            parts = []
            for s, e in windows:
                limit = int((e - s) / (timeframe_min * 60 * 1000))
                try:
                    df = fetch_ohlcv(ex, sym, timeframe=tf_str, since=s, limit=limit)
                    parts.append(df)
                except Exception as err:
                    st.warning(f"Fallo {sym}: {err}")
            if parts:
                merged = pd.concat(parts)
                tf = merged.attrs.get("timeframe", tf_str)
                cfg["timeframe"] = tf
                path = save_history(merged, str(raw_dir), "binance", sym, tf)
                st.success(f"Guardado: {path}")
        total_hours = sum((e - s) // 3600000 for s, e in windows)
        st.info(f"Ventanas total: {total_hours}h")
    except Exception as e:
        st.error(f"Error en descarga: {e}")

st.subheader("🧠 Entrenamiento")
colt1, colt2 = st.columns(2)
with colt1:
    st.caption(f"Algoritmo: {algo} — {choice['reason']}")
    timesteps = st.number_input("Timesteps", value=20000, step=1000)
with colt2:
    st.empty()
algo_run = algo

if st.button("🚀 Entrenar"):
    import tempfile, yaml
    if invalid_syms:
        st.warning(
            "Ignorando símbolos inválidos: "
            + ", ".join(i["symbol"] for i in invalid_syms)
        )
    with tempfile.NamedTemporaryFile("w", delete=False, suffix=".yaml") as tmp:
        yaml.safe_dump(cfg, tmp, sort_keys=False, allow_unicode=True)
        cfg_path = tmp.name
    cmd = [
        "python",
        "-m",
        "src.training.train_drl",
        "--config",
        cfg_path,
        "--algo",
        algo_run,
        "--algo-reason",
        choice["reason"],
        "--timesteps",
        str(int(timesteps)),
    ]
    st.info("Ejecutando: " + " ".join(cmd))
    try:
        res = subprocess.run(cmd, capture_output=True, text=True)
        st.code(res.stdout or "", language="bash")
        if res.stderr:
            st.error(res.stderr)
    except Exception as e:
        st.error(f"Fallo al entrenar: {e}")

st.subheader("📊 Evaluación / Backtest")
colb1, colb2 = st.columns(2)
with colb1:
    policy = st.selectbox("Política", ["deterministic","stochastic","dqn"])
with colb2:
    st.empty()

if st.button("📈 Evaluar"):
    import tempfile, yaml
    if invalid_syms:
        st.warning(
            "Ignorando símbolos inválidos: "
            + ", ".join(i["symbol"] for i in invalid_syms)
        )
    with tempfile.NamedTemporaryFile("w", delete=False, suffix=".yaml") as tmp:
        yaml.safe_dump(cfg, tmp, sort_keys=False, allow_unicode=True)
        cfg_path = tmp.name
    cmd = ["python", "-m", "src.backtest.evaluate", "--config", cfg_path, "--policy", policy]
    st.info("Ejecutando: " + " ".join(cmd))
    try:
        res = subprocess.run(cmd, capture_output=True, text=True)
        logs = res.stdout or ""
        if logs:
            st.expander("Logs").code(logs, language="bash")

        reports_root = get_reports_dir(cfg)
        run_dirs = sorted(reports_root.glob("*"), key=lambda p: p.stat().st_mtime, reverse=True)
        if run_dirs:
            latest = run_dirs[0]
            try:
                with open(latest / "metrics.json") as f:
                    metrics = json.load(f)
                render_panel(metrics)
                st.caption(f"Resumen guardado en {latest}")
            except Exception as err:
                st.error(f"No se pudo leer métricas: {err}")
        else:
            st.warning("No hay reportes disponibles")

        if res.stderr:
            st.error(res.stderr)
    except Exception as e:
        st.error(f"Fallo al evaluar: {e}")

st.caption("Consejo: usa un terminal aparte si prefieres ver logs en tiempo real mientras el entrenamiento corre.")<|MERGE_RESOLUTION|>--- conflicted
+++ resolved
@@ -305,10 +305,6 @@
         discover_symbols(ex, top_n=5)
     except Exception:
         pass
-<<<<<<< HEAD
-
-=======
->>>>>>> 20a21232
     if invalid_syms:
         st.warning(
             "Ignorando símbolos inválidos: "
