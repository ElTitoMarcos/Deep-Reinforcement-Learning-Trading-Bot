--- conflicted
+++ resolved
@@ -12,10 +12,7 @@
 from src.data import (
     fetch_symbol_metadata,
     fetch_extra_series,
-<<<<<<< HEAD
     validate_symbols,
-=======
->>>>>>> a2ae27d2
     validate_ohlcv,
     validate_metadata,
     validate_trades,
@@ -281,7 +278,6 @@
             yaml.safe_dump(new_cfg, f, sort_keys=False, allow_unicode=True)
         st.success(f"Guardado {CONFIG_PATH}")
 
-<<<<<<< HEAD
 try:
     ex_val = get_exchange(use_testnet=use_testnet)
     selected_valid, invalid_syms = validate_symbols(ex_val, selected_symbols)
@@ -298,8 +294,6 @@
 selected_symbols = selected_valid
 cfg["symbols"] = selected_valid
 
-=======
->>>>>>> a2ae27d2
 st.subheader("🧹 Enriquecimiento y verificación de datos")
 if st.button("Obtener y validar datos"):
     from pathlib import Path
@@ -311,16 +305,12 @@
         discover_symbols(ex, top_n=5)
     except Exception:
         pass
-
-<<<<<<< HEAD
     if invalid_syms:
         st.warning(
             "Ignorando símbolos inválidos: "
             + ", ".join(i["symbol"] for i in invalid_syms)
         )
 
-=======
->>>>>>> a2ae27d2
     meta_map = fetch_symbol_metadata(selected_symbols)
     for sym in selected_symbols:
         meta = meta_map.get(sym, {})
