--- conflicted
+++ resolved
@@ -33,10 +33,6 @@
     mode = st.radio("Modo", ["Mainnet", "Testnet"], index=1 if use_testnet_default else 0)
     use_testnet = mode == "Testnet"
     os.environ["BINANCE_USE_TESTNET"] = "true" if use_testnet else "false"
-<<<<<<< HEAD
-
-=======
->>>>>>> 04ac4367
     st.caption("Símbolos sugeridos (auto)")
     refresh_syms = st.button("Actualizar", key="refresh_syms")
     if "symbol_checks" not in st.session_state or refresh_syms:
@@ -59,10 +55,6 @@
     selected_symbols = [s for s, v in checks.items() if v]
     cfg["symbols"] = selected_symbols
 
-<<<<<<< HEAD
-
-=======
->>>>>>> 04ac4367
     fees_dict = cfg.get("fees", {})
     fees_maker = st.number_input("Fee maker", value=float(fees_dict.get("maker",0.001)), step=0.0001, format="%.6f", key="fee_maker")
     fees_taker = st.number_input("Fee taker", value=float(fees_dict.get("taker",0.001)), step=0.0001, format="%.6f", key="fee_taker")
