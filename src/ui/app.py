--- conflicted
+++ resolved
@@ -195,7 +195,6 @@
             "learning_rate": _avg("learning_rate", 3e-4),
             "batch_size": int(_avg("batch_size", 64)),
             "n_steps": int(_avg("n_steps", 2048)),
-<<<<<<< HEAD
         }
     else:
         suggested_flat = {
@@ -203,15 +202,6 @@
             "batch_size": int(suggested.get("batch_size", 64)),
             "n_steps": int(suggested.get("n_steps", suggested.get("target_update", 2048))),
         }
-=======
-        }
-    else:
-        suggested_flat = {
-            "learning_rate": float(suggested.get("learning_rate", 3e-4)),
-            "batch_size": int(suggested.get("batch_size", 64)),
-            "n_steps": int(suggested.get("n_steps", suggested.get("target_update", 2048))),
-        }
->>>>>>> b98b28de
 
     lr = st.number_input(
         "Velocidad de aprendizaje",
