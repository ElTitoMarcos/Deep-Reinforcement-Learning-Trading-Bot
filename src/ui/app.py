import os, io, sys, json, subprocess, time
from datetime import datetime
import streamlit as st

from src.utils.config import load_config
from src.utils.paths import ensure_dirs_exist, get_raw_dir
from src.data.ccxt_loader import get_exchange, fetch_ohlcv, save_history
from src.data.symbol_discovery import discover_symbols
<<<<<<< HEAD
from src.exchange.binance_meta import BinanceMeta
from dotenv import load_dotenv
=======
>>>>>>> 5e14cfe2

CONFIG_PATH = st.session_state.get("config_path", "configs/default.yaml")

st.set_page_config(page_title="DRL Trading Config", layout="wide")

st.title("⚙️ Configuración DRL Trading")

with st.sidebar:
    st.header("Ajustes globales")
    CONFIG_PATH = st.text_input("Ruta config YAML", value=CONFIG_PATH, key="cfg_path", help="Normalmente configs/default.yaml")
    st.session_state["config_path"] = CONFIG_PATH
    # Cargar YAML
    try:
        cfg = load_config(CONFIG_PATH)
        ensure_dirs_exist(cfg)
    except Exception as e:
        st.error(f"No se pudo cargar {CONFIG_PATH}: {e}")
        cfg = {}

    paths_cfg = cfg.get("paths", {})
    raw_dir = get_raw_dir(cfg)
    use_testnet_default = bool(cfg.get("binance_use_testnet", False))
    mode = st.radio("Modo", ["Mainnet", "Testnet"], index=1 if use_testnet_default else 0)
    use_testnet = mode == "Testnet"
    os.environ["BINANCE_USE_TESTNET"] = "true" if use_testnet else "false"
<<<<<<< HEAD

=======
>>>>>>> 5e14cfe2
    st.caption("Símbolos sugeridos (auto)")
    refresh_syms = st.button("Actualizar", key="refresh_syms")
    if "symbol_checks" not in st.session_state or refresh_syms:
        try:
            ex = get_exchange(use_testnet=use_testnet)
            suggested = discover_symbols(ex, top_n=20)
        except Exception as e:
            st.warning(f"Descubrimiento falló: {e}")
            suggested = cfg.get("symbols") or ["BTC/USDT"]
        checks = st.session_state.get("symbol_checks", {})
        for s in suggested:
            checks.setdefault(s, True)
        st.session_state["symbol_checks"] = checks
    checks = st.session_state.get("symbol_checks", {})
    for sym in sorted(checks):
        checks[sym] = st.checkbox(sym, value=checks[sym], key=f"sym_{sym}")
    manual = st.text_input("Añadir manualmente", key="manual_sym").upper().strip()
    if manual and manual not in checks:
        checks[manual] = True
    selected_symbols = [s for s, v in checks.items() if v]
    cfg["symbols"] = selected_symbols

<<<<<<< HEAD

    fees_dict = cfg.get("fees", {})
    fees_maker = st.number_input("Fee maker", value=float(fees_dict.get("maker",0.001)), step=0.0001, format="%.6f", key="fee_maker")
    fees_taker = st.number_input("Fee taker", value=float(fees_dict.get("taker",0.001)), step=0.0001, format="%.6f", key="fee_taker")
    if st.button("Actualizar comisiones"):
        load_dotenv()
        api_key = os.getenv("BINANCE_API_KEY")
        api_secret = os.getenv("BINANCE_API_SECRET")
        try:
            meta = BinanceMeta(api_key, api_secret, use_testnet)
            fee_map = meta.get_account_trade_fees()
            symbol_key = (selected_symbols[0].replace("/", "") if selected_symbols else next(iter(fee_map)))
            entry = fee_map.get(symbol_key) or next(iter(fee_map.values()))
            st.session_state["fee_maker"] = entry.get("maker", fees_maker)
            st.session_state["fee_taker"] = entry.get("taker", fees_taker)
            st.success(f"Maker {entry.get('maker',0)} | Taker {entry.get('taker',0)}")
        except Exception as e:
            st.error(f"No se pudo obtener: {e}")
    fees_maker = st.session_state.get("fee_maker", fees_maker)
    fees_taker = st.session_state.get("fee_taker", fees_taker)
    cfg["fees"] = {"maker": fees_maker, "taker": fees_taker}
=======
    fees_taker = st.number_input("Fee taker", value=float(cfg.get("fees",{}).get("taker",0.001)), step=0.0001, format="%.6f")
>>>>>>> 5e14cfe2
    slippage = st.number_input("Slippage", value=float(cfg.get("slippage",0.0005)), step=0.0001, format="%.6f")
    min_notional = st.number_input("Mínimo notional USD", value=float(cfg.get("min_notional_usd",10.0)), step=1.0)

    tick_size = st.number_input("tickSize", value=float(cfg.get("filters",{}).get("tickSize",0.01)))
    step_size = st.number_input("stepSize", value=float(cfg.get("filters",{}).get("stepSize",0.0001)))

    st.caption("Reward heads (pesos)")
    rw = cfg.get("reward_weights", {"pnl":1.0,"turnover_penalty":0.1,"drawdown_penalty":0.2,"volatility_penalty":0.1})
    w_pnl = st.number_input("w_pnl", value=float(rw.get("pnl",1.0)))
    w_turn = st.number_input("w_turnover", value=float(rw.get("turnover_penalty",0.1)))
    w_dd = st.number_input("w_drawdown", value=float(rw.get("drawdown_penalty",0.2)))
    w_vol = st.number_input("w_volatility", value=float(rw.get("volatility_penalty",0.1)))

    st.caption("Algoritmo")
    algo = st.selectbox("Algo", ["ppo", "dqn"], index=0 if (cfg.get("algo","ppo")=="ppo") else 1)
    ppo = cfg.get("ppo", {})
    dqn = cfg.get("dqn", {})

    with st.expander("Hiperparámetros PPO"):
        ppo_lr = st.number_input("learning_rate", value=float(ppo.get("learning_rate",3e-4)), format="%.8f")
        ppo_steps = st.number_input("n_steps", value=int(ppo.get("n_steps",2048)))
        ppo_batch = st.number_input("batch_size", value=int(ppo.get("batch_size",64)))
        ppo_gamma = st.number_input("gamma", value=float(ppo.get("gamma",0.99)))
        ppo_lambda = st.number_input("gae_lambda", value=float(ppo.get("gae_lambda",0.95)))
        ppo_clip = st.number_input("clip_range", value=float(ppo.get("clip_range",0.2)))
        ppo_ent = st.number_input("ent_coef", value=float(ppo.get("ent_coef",0.01)))

    with st.expander("Hiperparámetros DQN"):
        dqn_lr = st.number_input("learning_rate ", value=float(dqn.get("learning_rate",1e-3)), format="%.8f")
        dqn_gamma = st.number_input("gamma ", value=float(dqn.get("gamma",0.99)))
        dqn_batch = st.number_input("batch_size ", value=int(dqn.get("batch_size",64)))
        dqn_target = st.number_input("target_update ", value=int(dqn.get("target_update",1000)))
        dqn_eps_s = st.number_input("epsilon_start", value=float(dqn.get("epsilon_start",1.0)))
        dqn_eps_e = st.number_input("epsilon_end", value=float(dqn.get("epsilon_end",0.05)))
        dqn_eps_d = st.number_input("epsilon_decay_steps", value=int(dqn.get("epsilon_decay_steps",10000)))

    if st.button("💾 Guardar config YAML"):
        import yaml
        new_cfg = {
            "exchange": "binance",
            "binance_use_testnet": use_testnet,
            "symbols": selected_symbols,
            "timeframe": cfg.get("timeframe", "1m"),
            "fees": {"taker": fees_taker, "maker": cfg.get("fees", {}).get("maker", fees_taker)},
            "slippage": slippage,
            "min_notional_usd": min_notional,
            "filters": {"tickSize": tick_size, "stepSize": step_size},
            "algo": algo,
            "ppo": {
                "learning_rate": ppo_lr, "n_steps": int(ppo_steps), "batch_size": int(ppo_batch),
                "gamma": ppo_gamma, "gae_lambda": ppo_lambda, "clip_range": ppo_clip, "ent_coef": ppo_ent
            },
            "dqn": {
                "learning_rate": dqn_lr, "gamma": dqn_gamma, "batch_size": int(dqn_batch),
                "target_update": int(dqn_target), "epsilon_start": dqn_eps_s,
                "epsilon_end": dqn_eps_e, "epsilon_decay_steps": int(dqn_eps_d)
            },
            "reward_weights": {"pnl": w_pnl, "turnover_penalty": w_turn, "drawdown_penalty": w_dd, "volatility_penalty": w_vol},
            "paths": paths_cfg,
        }
        os.makedirs(os.path.dirname(CONFIG_PATH), exist_ok=True)
        with open(CONFIG_PATH, "w", encoding="utf-8") as f:
            yaml.safe_dump(new_cfg, f, sort_keys=False, allow_unicode=True)
        st.success(f"Guardado {CONFIG_PATH}")

st.subheader("📥 Datos")
st.caption("La precisión se elige automáticamente al mínimo disponible; el modelo puede reagrupar internamente")
since = st.text_input("Desde (ISO UTC, ej. 2024-01-01)", value="", key="since_iso")
st.write("Seleccionados: " + ", ".join(selected_symbols))
if st.button("⬇️ Descargar histórico"):
    try:
        ex = get_exchange(use_testnet=use_testnet)
        from datetime import datetime, timezone
        since_ms = None
        if since:
            try:
                dt = datetime.fromisoformat(since.replace("Z","")).replace(tzinfo=timezone.utc)
                since_ms = int(dt.timestamp()*1000)
            except Exception:
                since_ms = None
        for sym in selected_symbols:
            df = fetch_ohlcv(ex, sym, since=since_ms)
            tf = df.attrs.get("timeframe", cfg.get("timeframe", "1m"))
            cfg["timeframe"] = tf
            path = save_history(df, str(raw_dir), "binance", sym, tf)
            st.success(f"Guardado: {path}")
    except Exception as e:
        st.error(f"Error en descarga: {e}")

st.subheader("🧠 Entrenamiento")
colt1, colt2 = st.columns(2)
with colt1:
    algo_run = st.selectbox("Algoritmo", ["ppo","dqn"], index=0 if algo=="ppo" else 1)
    timesteps = st.number_input("Timesteps", value=20000, step=1000)
with colt2:
    st.empty()

if st.button("🚀 Entrenar"):
    import tempfile, yaml
    with tempfile.NamedTemporaryFile("w", delete=False, suffix=".yaml") as tmp:
        yaml.safe_dump(cfg, tmp, sort_keys=False, allow_unicode=True)
        cfg_path = tmp.name
    cmd = ["python", "-m", "src.training.train_drl", "--config", cfg_path, "--algo", algo_run, "--timesteps", str(int(timesteps))]
    st.info("Ejecutando: " + " ".join(cmd))
    try:
        res = subprocess.run(cmd, capture_output=True, text=True)
        st.code(res.stdout or "", language="bash")
        if res.stderr:
            st.error(res.stderr)
    except Exception as e:
        st.error(f"Fallo al entrenar: {e}")

st.subheader("📊 Evaluación / Backtest")
colb1, colb2 = st.columns(2)
with colb1:
    policy = st.selectbox("Política", ["deterministic","stochastic","dqn"])
with colb2:
    st.empty()

if st.button("📈 Evaluar"):
    import tempfile, yaml
    with tempfile.NamedTemporaryFile("w", delete=False, suffix=".yaml") as tmp:
        yaml.safe_dump(cfg, tmp, sort_keys=False, allow_unicode=True)
        cfg_path = tmp.name
    cmd = ["python", "-m", "src.backtest.evaluate", "--config", cfg_path, "--policy", policy]
    st.info("Ejecutando: " + " ".join(cmd))
    try:
        res = subprocess.run(cmd, capture_output=True, text=True)
        st.code(res.stdout or "", language="bash")
        if res.stderr:
            st.error(res.stderr)
    except Exception as e:
        st.error(f"Fallo al evaluar: {e}")

st.caption("Consejo: usa un terminal aparte si prefieres ver logs en tiempo real mientras el entrenamiento corre.")<|MERGE_RESOLUTION|>--- conflicted
+++ resolved
@@ -6,11 +6,8 @@
 from src.utils.paths import ensure_dirs_exist, get_raw_dir
 from src.data.ccxt_loader import get_exchange, fetch_ohlcv, save_history
 from src.data.symbol_discovery import discover_symbols
-<<<<<<< HEAD
 from src.exchange.binance_meta import BinanceMeta
 from dotenv import load_dotenv
-=======
->>>>>>> 5e14cfe2
 
 CONFIG_PATH = st.session_state.get("config_path", "configs/default.yaml")
 
@@ -36,10 +33,6 @@
     mode = st.radio("Modo", ["Mainnet", "Testnet"], index=1 if use_testnet_default else 0)
     use_testnet = mode == "Testnet"
     os.environ["BINANCE_USE_TESTNET"] = "true" if use_testnet else "false"
-<<<<<<< HEAD
-
-=======
->>>>>>> 5e14cfe2
     st.caption("Símbolos sugeridos (auto)")
     refresh_syms = st.button("Actualizar", key="refresh_syms")
     if "symbol_checks" not in st.session_state or refresh_syms:
@@ -62,8 +55,6 @@
     selected_symbols = [s for s, v in checks.items() if v]
     cfg["symbols"] = selected_symbols
 
-<<<<<<< HEAD
-
     fees_dict = cfg.get("fees", {})
     fees_maker = st.number_input("Fee maker", value=float(fees_dict.get("maker",0.001)), step=0.0001, format="%.6f", key="fee_maker")
     fees_taker = st.number_input("Fee taker", value=float(fees_dict.get("taker",0.001)), step=0.0001, format="%.6f", key="fee_taker")
@@ -84,9 +75,6 @@
     fees_maker = st.session_state.get("fee_maker", fees_maker)
     fees_taker = st.session_state.get("fee_taker", fees_taker)
     cfg["fees"] = {"maker": fees_maker, "taker": fees_taker}
-=======
-    fees_taker = st.number_input("Fee taker", value=float(cfg.get("fees",{}).get("taker",0.001)), step=0.0001, format="%.6f")
->>>>>>> 5e14cfe2
     slippage = st.number_input("Slippage", value=float(cfg.get("slippage",0.0005)), step=0.0001, format="%.6f")
     min_notional = st.number_input("Mínimo notional USD", value=float(cfg.get("min_notional_usd",10.0)), step=1.0)
 
