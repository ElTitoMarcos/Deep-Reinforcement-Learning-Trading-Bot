--- conflicted
+++ resolved
@@ -4,11 +4,7 @@
 
 from src.utils.config import load_config
 from src.utils.paths import ensure_dirs_exist, get_raw_dir
-<<<<<<< HEAD
 from src.data.ccxt_loader import get_exchange, fetch_ohlcv, save_history
-=======
-from src.data.ccxt_loader import get_exchange, fetch_ohlcv, simulate_1s_from_1m, save_history
->>>>>>> 256504a3
 from src.data.symbol_discovery import discover_symbols
 
 CONFIG_PATH = st.session_state.get("config_path", "configs/default.yaml")
@@ -35,10 +31,6 @@
     mode = st.radio("Modo", ["Mainnet", "Testnet"], index=1 if use_testnet_default else 0)
     use_testnet = mode == "Testnet"
     os.environ["BINANCE_USE_TESTNET"] = "true" if use_testnet else "false"
-<<<<<<< HEAD
-
-=======
->>>>>>> 256504a3
     st.caption("Símbolos sugeridos (auto)")
     refresh_syms = st.button("Actualizar", key="refresh_syms")
     if "symbol_checks" not in st.session_state or refresh_syms:
@@ -60,11 +52,6 @@
         checks[manual] = True
     selected_symbols = [s for s, v in checks.items() if v]
     cfg["symbols"] = selected_symbols
-
-<<<<<<< HEAD
-=======
-    timeframe = st.selectbox("Timeframe", ["1s","1m","3m","5m","15m"], index=1)
->>>>>>> 256504a3
 
     fees_taker = st.number_input("Fee taker", value=float(cfg.get("fees",{}).get("taker",0.001)), step=0.0001, format="%.6f")
     slippage = st.number_input("Slippage", value=float(cfg.get("slippage",0.0005)), step=0.0001, format="%.6f")
@@ -109,11 +96,7 @@
             "exchange": "binance",
             "binance_use_testnet": use_testnet,
             "symbols": selected_symbols,
-<<<<<<< HEAD
             "timeframe": cfg.get("timeframe", "1m"),
-=======
-            "timeframe": timeframe,
->>>>>>> 256504a3
             "fees": {"taker": fees_taker, "maker": cfg.get("fees", {}).get("maker", fees_taker)},
             "slippage": slippage,
             "min_notional_usd": min_notional,
@@ -137,16 +120,8 @@
         st.success(f"Guardado {CONFIG_PATH}")
 
 st.subheader("📥 Datos")
-<<<<<<< HEAD
 st.caption("La precisión se elige automáticamente al mínimo disponible; el modelo puede reagrupar internamente")
 since = st.text_input("Desde (ISO UTC, ej. 2024-01-01)", value="", key="since_iso")
-=======
-col1, col2 = st.columns(2)
-with col1:
-    dl_timeframe = st.selectbox("Timeframe descarga", ["1s","1m","3m","5m","15m"], index=1, key="dl_tf")
-with col2:
-    since = st.text_input("Desde (ISO UTC, ej. 2024-01-01)", value="", key="since_iso")
->>>>>>> 256504a3
 st.write("Seleccionados: " + ", ".join(selected_symbols))
 if st.button("⬇️ Descargar histórico"):
     try:
@@ -160,19 +135,10 @@
             except Exception:
                 since_ms = None
         for sym in selected_symbols:
-<<<<<<< HEAD
             df = fetch_ohlcv(ex, sym, since=since_ms)
             tf = df.attrs.get("timeframe", cfg.get("timeframe", "1m"))
             cfg["timeframe"] = tf
             path = save_history(df, str(raw_dir), "binance", sym, tf)
-=======
-            df = fetch_ohlcv(ex, sym, timeframe=dl_timeframe, since=since_ms)
-            if dl_timeframe == "1s" and df.empty:
-                st.warning(f"1s no disponible en {sym}; simulando desde 1m")
-                df_1m = fetch_ohlcv(ex, sym, timeframe="1m", since=since_ms)
-                df = simulate_1s_from_1m(df_1m)
-            path = save_history(df, str(raw_dir), "binance", sym, dl_timeframe)
->>>>>>> 256504a3
             st.success(f"Guardado: {path}")
     except Exception as e:
         st.error(f"Error en descarga: {e}")
