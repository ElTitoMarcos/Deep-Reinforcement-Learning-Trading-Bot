--- conflicted
+++ resolved
@@ -25,10 +25,6 @@
     shape: Tuple[int, ...]
     dtype: Any = np.float32
 
-<<<<<<< HEAD
-
-=======
->>>>>>> d0906820
 @dataclass
 class _Discrete:
     """Minimal discrete space (``n`` possible integer actions)."""
@@ -63,10 +59,6 @@
         self.action_space = _Discrete(3, np.int64)
         # in the future this could include a continuous component (0..1)
         # to express position sizing alongside the discrete action
-<<<<<<< HEAD
-
-=======
->>>>>>> d0906820
         # config ---------------------------------------------------------
         with open("configs/default.yaml", "r", encoding="utf-8") as f:
             cfg = yaml.safe_load(f)
@@ -191,10 +183,7 @@
             self.trailing_stop = None
             self.entry_price = None
             trade = True
-<<<<<<< HEAD
-=======
-
->>>>>>> d0906820
+            
         # TODO: support a continuous size component (0..1) alongside the
         # discrete action for finer trade management
 
