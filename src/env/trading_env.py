--- conflicted
+++ resolved
@@ -25,10 +25,6 @@
     shape: Tuple[int, ...]
     dtype: Any = np.float32
 
-<<<<<<< HEAD
-
-=======
->>>>>>> 7d3d123a
 @dataclass
 class _Discrete:
     """Minimal discrete space (``n`` possible integer actions)."""
@@ -50,12 +46,9 @@
         # state ----------------------------------------------------------
         self.in_position = False
         self.trailing_stop: float | None = None
-<<<<<<< HEAD
         self.entry_price: float | None = None
         self.equity = 0.0
         self.equity_peak = 0.0
-=======
->>>>>>> 7d3d123a
 
         # history for robust scaling (one list per feature)
         self._feature_histories: List[List[float]] = [[] for _ in range(8)]
@@ -66,8 +59,6 @@
         self.action_space = _Discrete(3, np.int64)
         # in the future this could include a continuous component (0..1)
         # to express position sizing alongside the discrete action
-<<<<<<< HEAD
-
         # config ---------------------------------------------------------
         with open("configs/default.yaml", "r", encoding="utf-8") as f:
             cfg = yaml.safe_load(f)
@@ -78,8 +69,6 @@
         self.w_turn = float(rw.get("turn", 0.0))
         self.w_dd = float(rw.get("dd", 0.0))
         self.w_vol = float(rw.get("vol", 0.0))
-=======
->>>>>>> 7d3d123a
 
     # ------------------------------------------------------------------
     def _make_observation(self, step: int) -> np.ndarray:
@@ -166,30 +155,23 @@
         self.current_step = 0
         self.in_position = False
         self.trailing_stop = None
-<<<<<<< HEAD
         self.entry_price = None
         self.equity = 0.0
         self.equity_peak = 0.0
-=======
->>>>>>> 7d3d123a
         self._feature_histories = [[] for _ in range(8)]
         obs = self._make_observation(self.current_step)
         return obs, {}
 
     def step(self, action: int) -> Tuple[np.ndarray, float, bool, bool, Dict[str, Any]]:
         prev_price = self._close[self.current_step]
-<<<<<<< HEAD
         prev_equity = self.equity
         prev_drawdown = self.equity_peak - self.equity
         trade = False
-=======
->>>>>>> 7d3d123a
 
         # action: 0=hold, 1=open_long, 2=close
         if action == 1 and not self.in_position:  # open long
             self.in_position = True
             self.trailing_stop = prev_price
-<<<<<<< HEAD
             self.entry_price = prev_price
             fee = prev_price * self.fee_rate
             self.equity -= fee
@@ -201,11 +183,7 @@
             self.trailing_stop = None
             self.entry_price = None
             trade = True
-=======
-        elif action == 2 and self.in_position:  # close position
-            self.in_position = False
-            self.trailing_stop = None
->>>>>>> 7d3d123a
+            
         # TODO: support a continuous size component (0..1) alongside the
         # discrete action for finer trade management
 
@@ -214,7 +192,6 @@
         done = self.current_step >= len(self._close) - 1
         price = self._close[self.current_step]
 
-<<<<<<< HEAD
         if self.in_position:
             self.equity += price - prev_price
             if self.trailing_stop is not None:
@@ -257,11 +234,3 @@
             }
         }
         return obs, reward, done, False, info
-=======
-        if self.in_position and self.trailing_stop is not None:
-            self.trailing_stop = max(self.trailing_stop, price)
-
-        reward = float(price - prev_price)
-        obs = self._make_observation(self.current_step)
-        return obs, reward, done, False, {}
->>>>>>> 7d3d123a
