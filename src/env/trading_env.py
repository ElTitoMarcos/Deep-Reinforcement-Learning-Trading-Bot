--- conflicted
+++ resolved
@@ -20,8 +20,6 @@
 
     shape: Tuple[int, ...]
     dtype: Any = np.float32
-<<<<<<< HEAD
-
 
 @dataclass
 class _Discrete:
@@ -29,8 +27,6 @@
 
     n: int
     dtype: Any = np.int64
-=======
->>>>>>> a006b1fd
 
 
 class TradingEnv:
@@ -52,13 +48,10 @@
 
         # observation space: 8 engineered features, float32
         self.observation_space = _Space((8,), np.float32)
-<<<<<<< HEAD
         # discrete action space: 0=hold, 1=open_long, 2=close
         self.action_space = _Discrete(3, np.int64)
         # in the future this could include a continuous component (0..1)
         # to express position sizing alongside the discrete action
-=======
->>>>>>> a006b1fd
 
     # ------------------------------------------------------------------
     def _make_observation(self, step: int) -> np.ndarray:
@@ -152,7 +145,6 @@
     def step(self, action: int) -> Tuple[np.ndarray, float, bool, bool, Dict[str, Any]]:
         prev_price = self._close[self.current_step]
 
-<<<<<<< HEAD
         # action: 0=hold, 1=open_long, 2=close
         if action == 1 and not self.in_position:  # open long
             self.in_position = True
@@ -162,15 +154,6 @@
             self.trailing_stop = None
         # TODO: support a continuous size component (0..1) alongside the
         # discrete action for finer trade management
-=======
-        # basic position management (very minimal)
-        if action == 1:  # enter/long
-            self.in_position = True
-            self.trailing_stop = prev_price
-        elif action == 2:  # exit
-            self.in_position = False
-            self.trailing_stop = None
->>>>>>> a006b1fd
 
         self.current_step += 1
         self.current_step = min(self.current_step, len(self._close) - 1)
