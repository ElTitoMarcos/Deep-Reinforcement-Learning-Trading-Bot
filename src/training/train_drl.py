--- conflicted
+++ resolved
@@ -43,11 +43,8 @@
 from ..llm import LLMClient, SYSTEM_PROMPT, build_periodic_prompt
 from ..data.refresh_worker import start_refresh_worker, stop_refresh_worker, dataset_updated
 from ..utils.health import memory_guard, time_guard
-<<<<<<< HEAD
 
 import gc
-=======
->>>>>>> f04042de
 
 import gc
 
