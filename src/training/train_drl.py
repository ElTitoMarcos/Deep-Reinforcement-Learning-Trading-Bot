--- conflicted
+++ resolved
@@ -532,7 +532,6 @@
 
     cfg = load_config(args.config)
     paths.ensure_dirs_exist()
-<<<<<<< HEAD
     if args.continuous and not args.data:
         from datetime import datetime, timedelta, timezone
         from ..data.incremental import (
@@ -561,8 +560,7 @@
             }
             with open(path.with_suffix(".manifest.json"), "w", encoding="utf-8") as f:
                 json.dump(manifest, f, indent=2)
-=======
->>>>>>> 34fe30c4
+                
     df = load_data(cfg, args.data, args.timesteps)
     env = TradingEnv(df, cfg=cfg)
     print(f"Using fees: {cfg.get('fees', {})}")
