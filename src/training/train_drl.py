--- conflicted
+++ resolved
@@ -313,7 +313,6 @@
     )
     if args.algo_reason:
         logger.log("INFO", "auto_algo", algo=args.algo, reason=args.algo_reason)
-<<<<<<< HEAD
 
     algo_key = args.algo.lower()
     data_stats = {
@@ -352,23 +351,7 @@
             raise RuntimeError("stable-baselines3 is required for PPO training")
         out = train_ppo_sb3(env, cfg, args.timesteps, outdir=ckpt_dir)
     elif algo_key == "hybrid":
-=======
-
-    ckpt_dir = str(get_checkpoints_dir(cfg))
-    if args.algo.lower() == "dqn":
-        out = train_value_dqn(
-            env, cfg, args.timesteps, outdir=ckpt_dir, checkpoint_freq=args.checkpoint_freq
-        )
-    elif args.algo.lower() == "tiny":
-        out = train_dqn(
-            env, cfg, args.timesteps, outdir=ckpt_dir, checkpoint_freq=args.checkpoint_freq
-        )
-    elif args.algo.lower() == "ppo":
-        if not has_sb3():  # pragma: no cover - optional dependency
-            raise RuntimeError("stable-baselines3 is required for PPO training")
-        out = train_ppo_sb3(env, cfg, args.timesteps, outdir=ckpt_dir)
-    elif args.algo.lower() == "hybrid":
->>>>>>> f99f6a38
+
         if not has_sb3():  # pragma: no cover - optional dependency
             raise RuntimeError("stable-baselines3 is required for PPO training")
         ppo_path = train_ppo_sb3(env, cfg, args.timesteps, outdir=ckpt_dir)
