from __future__ import annotations
from typing import Any

from .deterministic import DeterministicPolicy
from .stochastic import StochasticPolicy
<<<<<<< HEAD


def _load_value_based():
    """Lazy import for the torch-dependent policy."""
    from .value_based import ValueBasedPolicy  # type: ignore

    return ValueBasedPolicy

# ---------------------------------------------------------------------------
# Mapping from data modes to policy implementations and exploration levels.
POLICY_MAP = {
    "price_only": "deterministic",
    "complex_indicators": "stochastic",
    "market_cap_or_relative_value": "value_based",
}

EXPLORATION_MAP = {
    "price_only": 0.05,  # low exploration
    "complex_indicators": 0.1,  # medium exploration
    "market_cap_or_relative_value": 0.3,  # high exploration
}


def get_policy(
    data_mode: str,
    policy_override: str | None = None,
    obs_dim: int = 8,
    n_actions: int = 3,
    **kwargs: Any,
):
    """Return an appropriate policy instance for ``data_mode``.

    Parameters
    ----------
    data_mode : str
        Descriptor of the feature set.  Maps to a default policy.
    policy_override : str, optional
        Explicit policy type to use regardless of ``data_mode``.
    obs_dim : int
        Observation dimensionality for value-based methods.
    n_actions : int
        Number of discrete actions.
    **kwargs : Any
        Extra parameters forwarded to the underlying policy constructor.
    """

    mode = (data_mode or "price_only").lower()
    name = (policy_override or POLICY_MAP.get(mode, "deterministic")).lower()
    exploration = EXPLORATION_MAP.get(mode, 0.1)

    if name == "deterministic":
        return DeterministicPolicy(**kwargs)
    elif name == "stochastic":
        kwargs.setdefault("temperature", exploration)
        return StochasticPolicy(**kwargs)
    elif name in {"value", "value-based", "value_based", "dqn"}:
        ValueBasedPolicy = _load_value_based()
        cfg = kwargs.pop("config", {})
        if isinstance(cfg, dict):
            cfg = dict(cfg)
            cfg.setdefault("epsilon_start", exploration)
        else:
            # dataclass or namespace-like object
            if not hasattr(cfg, "epsilon_start"):
                setattr(cfg, "epsilon_start", exploration)
        return ValueBasedPolicy(obs_dim=obs_dim, n_actions=n_actions, config=cfg, **kwargs)
=======
from .value_based import ValueBasedPolicy

def get_policy(policy_type: str, obs_dim: int = 8, n_actions: int = 3, **kwargs):
    policy_type = (policy_type or "deterministic").lower()
    if policy_type == "deterministic":
        return DeterministicPolicy(**{k:v for k,v in kwargs.items() if k in {"threshold"}})
    elif policy_type == "stochastic":
        return StochasticPolicy(**{k:v for k,v in kwargs.items() if k in {"base_threshold","epsilon","seed"}})
    elif policy_type in {"value", "value-based", "dqn"}:
        return ValueBasedPolicy(obs_dim=obs_dim, n_actions=n_actions, **kwargs)
>>>>>>> 776b08cd
    else:
        raise ValueError(f"Unknown policy type: {name}")<|MERGE_RESOLUTION|>--- conflicted
+++ resolved
@@ -3,8 +3,6 @@
 
 from .deterministic import DeterministicPolicy
 from .stochastic import StochasticPolicy
-<<<<<<< HEAD
-
 
 def _load_value_based():
     """Lazy import for the torch-dependent policy."""
@@ -70,17 +68,5 @@
             if not hasattr(cfg, "epsilon_start"):
                 setattr(cfg, "epsilon_start", exploration)
         return ValueBasedPolicy(obs_dim=obs_dim, n_actions=n_actions, config=cfg, **kwargs)
-=======
-from .value_based import ValueBasedPolicy
-
-def get_policy(policy_type: str, obs_dim: int = 8, n_actions: int = 3, **kwargs):
-    policy_type = (policy_type or "deterministic").lower()
-    if policy_type == "deterministic":
-        return DeterministicPolicy(**{k:v for k,v in kwargs.items() if k in {"threshold"}})
-    elif policy_type == "stochastic":
-        return StochasticPolicy(**{k:v for k,v in kwargs.items() if k in {"base_threshold","epsilon","seed"}})
-    elif policy_type in {"value", "value-based", "dqn"}:
-        return ValueBasedPolicy(obs_dim=obs_dim, n_actions=n_actions, **kwargs)
->>>>>>> 776b08cd
     else:
         raise ValueError(f"Unknown policy type: {name}")