from __future__ import annotations

import os
import numpy as np
import pandas as pd

REQUIRED_OHLCV_COLUMNS = [
    "ts",
    "open",
    "high",
    "low",
    "close",
    "volume",
    "exchange",
    "symbol",
    "timeframe",
    "source",
]

def ensure_dir(path: str) -> None:
    """Create ``path`` if it does not already exist."""
    os.makedirs(path, exist_ok=True)

def save_table(df: pd.DataFrame, path: str) -> None:
    """Save ``df`` to ``path`` inferring the format from the extension."""
    ensure_dir(os.path.dirname(path))
    ext = os.path.splitext(path)[1].lower()
    if ext == ".csv":
        df.to_csv(path, index=False)
    elif ext == ".parquet":
        df.to_parquet(path, index=False)
    else:
        raise ValueError(f"Unsupported extension: {ext}")

def load_table(path: str) -> pd.DataFrame:
    ext = os.path.splitext(path)[1].lower()
    if ext == ".csv":
        return pd.read_csv(path)
    elif ext == ".parquet":
        return pd.read_parquet(path)
    else:
        raise ValueError(f"Unsupported extension: {ext}")


# ---------------------------------------------------------------------------
# universe helpers

UNIVERSE_COLUMNS = [
    "symbol",
    "quote",
    "base",
    "avg_volume_24h",
    "first_seen",
    "exchange",
]


def save_universe(df: pd.DataFrame, path: str) -> str:
    """Persist a universe table in CSV or Parquet format."""

    df = df[UNIVERSE_COLUMNS].copy()
    save_table(df, path)
    return path


def load_universe(path: str) -> pd.DataFrame:
    """Load a previously saved universe table ensuring column order."""
    df = load_table(path)
    missing = set(UNIVERSE_COLUMNS) - set(df.columns)
    if missing:
        raise ValueError(f"missing columns: {missing}")
    return df[UNIVERSE_COLUMNS].copy()


<<<<<<< HEAD
# ---------------------------------------------------------------------------
# OHLCV utilities


def resample_to(df: pd.DataFrame, timeframe: str) -> pd.DataFrame:
    """Resample *df* to a canonical OHLCV table for ``timeframe``.

    Parameters
    ----------
    df: pd.DataFrame
        Table with at least ``ts`` (ms) and OHLCV columns.
    timeframe: str
        ``"1s"`` or ``"1m"``.
    """

    if timeframe not in {"1s", "1m"}:
        raise ValueError("timeframe must be '1s' or '1m'")

    df = df.copy()
    dt_index = pd.to_datetime(df["ts"], unit="ms", utc=True)
    df.set_index(dt_index, inplace=True)

    rule = "1S" if timeframe == "1s" else "1T"
    ohlcv = df.resample(rule).agg(
        {
            "open": "first",
            "high": "max",
            "low": "min",
            "close": "last",
            "volume": "sum",
        }
    )

    ohlcv.reset_index(inplace=True)
    ohlcv.rename(columns={"index": "ts"}, inplace=True)
    ohlcv["ts"] = (ohlcv["ts"].astype("int64") // 1_000_000).astype("int64")
    return ohlcv[["ts", "open", "high", "low", "close", "volume"]]


def fill_small_gaps(df: pd.DataFrame, max_ticks: int = 3) -> tuple[pd.DataFrame, int]:
    """Fill gaps of up to ``max_ticks`` in *df*.

    Returns the filled DataFrame and the number of ticks inserted."""

    df = df.copy()
    dt_index = pd.to_datetime(df["ts"], unit="ms", utc=True)
    df.set_index(dt_index, inplace=True)

    diffs = df.index.to_series().diff().dropna()
    if diffs.empty:
        df.reset_index(inplace=True)
        df.rename(columns={"index": "ts"}, inplace=True)
        df["ts"] = (df["ts"].astype("int64") // 1_000_000).astype("int64")
        return df[["ts", "open", "high", "low", "close", "volume"]], 0
    freq = diffs.mode().iloc[0]

    full_index = pd.date_range(df.index[0], df.index[-1], freq=freq)
    df = df.reindex(full_index)

    mask = df["open"].isna()
    filled = 0
    i = 0
    while i < len(df):
        if mask.iloc[i]:
            j = i
            while j < len(df) and mask.iloc[j]:
                j += 1
            gap_len = j - i
            if gap_len <= max_ticks and i > 0:
                prev_close = df["close"].iloc[i - 1]
                df.iloc[i:j, [df.columns.get_loc(c) for c in ["open", "high", "low", "close"]]] = prev_close
                df.iloc[i:j, df.columns.get_loc("volume")] = 0.0
                filled += gap_len
            i = j
        else:
            i += 1

    df.reset_index(inplace=True)
    df.rename(columns={"index": "ts"}, inplace=True)
    df["ts"] = (df["ts"].astype("int64") // 1_000_000).astype("int64")
    return df[["ts", "open", "high", "low", "close", "volume"]], filled


=======
>>>>>>> efee7bf1
def validate_ohlcv(df: pd.DataFrame) -> pd.DataFrame:
    """Validate OHLCV data and ensure canonical ordering."""

    missing = set(REQUIRED_OHLCV_COLUMNS) - set(df.columns)
    if missing:
        raise ValueError(f"missing columns: {missing}")

    df = df.copy()
    df["ts"] = pd.to_datetime(df["ts"], utc=True, unit="ms")
    df.sort_values("ts", inplace=True)
    df.reset_index(drop=True, inplace=True)

    if df[REQUIRED_OHLCV_COLUMNS].isna().any().any():
        raise ValueError("NaN values found in OHLCV table")

    if df["close"].std(ddof=0) > 0:
        z = np.abs((df["close"] - df["close"].mean()) / df["close"].std(ddof=0))
        if (z > 6).any():
            raise ValueError("outlier detected in close prices")

    tf = df["timeframe"].iloc[0]
    try:
        tf_ms = int(pd.to_timedelta(tf).total_seconds() * 1000)
    except Exception as e:  # pragma: no cover - invalid timeframe
        raise ValueError(f"invalid timeframe: {tf}") from e

    diffs = df["ts"].diff().dropna()
    if not diffs.empty and not (diffs == tf_ms).all():
        raise ValueError("time gaps detected in OHLCV table")

    df["ts"] = (df["ts"].astype("int64") // 1_000_000).astype("int64")
    return df


def save_ohlcv(df: pd.DataFrame, root: str, exchange: str, symbol: str, timeframe: str) -> str:
    df = validate_ohlcv(df)
    sym_fs = symbol.replace("/", "_")
    path = os.path.join(root, exchange, sym_fs, f"{timeframe}.parquet")
    save_table(df, path)
    return path<|MERGE_RESOLUTION|>--- conflicted
+++ resolved
@@ -72,7 +72,6 @@
     return df[UNIVERSE_COLUMNS].copy()
 
 
-<<<<<<< HEAD
 # ---------------------------------------------------------------------------
 # OHLCV utilities
 
@@ -155,9 +154,6 @@
     df["ts"] = (df["ts"].astype("int64") // 1_000_000).astype("int64")
     return df[["ts", "open", "high", "low", "close", "volume"]], filled
 
-
-=======
->>>>>>> efee7bf1
 def validate_ohlcv(df: pd.DataFrame) -> pd.DataFrame:
     """Validate OHLCV data and ensure canonical ordering."""
 
